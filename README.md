--- conflicted
+++ resolved
@@ -6,7 +6,8 @@
 Multipass will fetch images for you and keep them up to date.
 
 Since it supports metadata for cloud-init, you can simulate a small cloud
-deployment on your laptop or workstation.
+deployment on your laptop or workstation. See [Using cloud-init with Multipass](https://blog.ubuntu.com/2018/04/02/using-cloud-init-with-multipass)
+on the Ubuntu blog for more details.
 
 # Install Multipass
 
@@ -38,7 +39,6 @@
 Launched: dancing chipmunk
 ```
 
-<<<<<<< HEAD
 ## Check out the running instances
 ```
 $ multipass list
@@ -74,17 +74,6 @@
 way down the Inception levels... ;)
 
 ## Run commands inside an instance from outside
-
-=======
-## Pass a cloud-init file to an instance
-```
-multipass launch -n foo --cloud-init cloud-config.yaml
-```
-
-See [Using cloud-init with Multipass](https://blog.ubuntu.com/2018/04/02/using-cloud-init-with-multipass) on the Ubuntu blog for more details.
-
-## Find available images
->>>>>>> 4bd6a588
 ```
 $ multipass exec dancing-chipmunk -- lsb_release -a
 No LSB modules are available.
